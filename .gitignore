# Environment variables
.env

# Python cache
__pycache__/*
**/__pycache__/*
<<<<<<< HEAD
*.pyc
*.pyo
*.pyd
.Python

# Virtual environments
.venv/
venv/
ENV/
env/
.virtualenv

# IDE
.vscode/
.idea/
*.swp
*.swo
*~

# Agent process
.agent.pid

# Gmail credentials (sensitive)
credentials.json
token.json
calendar_token.json

# Logs
*.log
logs/

# OS files
.DS_Store
Thumbs.db

# Distribution / packaging
build/
dist/
*.egg-info/
*.egg
=======
credentials.json
token.json
>>>>>>> d1b3c50e
<|MERGE_RESOLUTION|>--- conflicted
+++ resolved
@@ -4,7 +4,6 @@
 # Python cache
 __pycache__/*
 **/__pycache__/*
-<<<<<<< HEAD
 *.pyc
 *.pyo
 *.pyd
@@ -44,8 +43,4 @@
 build/
 dist/
 *.egg-info/
-*.egg
-=======
-credentials.json
-token.json
->>>>>>> d1b3c50e
+*.egg